--- conflicted
+++ resolved
@@ -42,14 +42,10 @@
      */
     public function handle($exception): Response
     {
-<<<<<<< HEAD
         if (is_a($exception, HttpException::class)) {
             return $exception->get_response();
         }
 
         return response(null, Response::HTTP_INTERNAL_SERVER_ERROR);
-=======
-        echo $exception->getMessage();
->>>>>>> d573ef28
     }
 }